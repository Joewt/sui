--- conflicted
+++ resolved
@@ -9,11 +9,8 @@
 use serde::{Deserialize, Serialize};
 use serde_with::{serde_as, Bytes};
 
-<<<<<<< HEAD
 pub const SHA3_DIGEST_LENGTH: usize = 32;
 
-=======
->>>>>>> aa1a78e7
 /// A representation of a SHA3-256 Digest
 #[serde_as]
 #[derive(
