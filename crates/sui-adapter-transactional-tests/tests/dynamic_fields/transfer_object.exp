--- conflicted
+++ resolved
@@ -37,10 +37,5 @@
 written: object(109), object(118)
 
 task 10 'run'. lines 85-85:
-<<<<<<< HEAD
 Error: Transaction Effects Status: Move Runtime Abort. Location: sui::dynamic_field::borrow_child_object_mut (function index 12) at offset 0, Abort Code: 1
-Execution Error: ExecutionError: ExecutionError { inner: ExecutionErrorInner { kind: MoveAbort(MoveLocation { module: ModuleId { address: sui, name: Identifier("dynamic_field") }, function: 12, instruction: 0, function_name: Some("borrow_child_object_mut") }, 1), source: Some(VMError { major_status: ABORTED, sub_status: Some(1), message: None, exec_state: None, location: Module(ModuleId { address: sui, name: Identifier("dynamic_field") }), indices: [], offsets: [(FunctionDefinitionIndex(12), 0)] }), command: None } }
-=======
-Error: Transaction Effects Status: Move Runtime Abort. Location: sui::dynamic_field::borrow_child_object_mut (function index 11) at offset 0, Abort Code: 1
-Execution Error: ExecutionError: ExecutionError { inner: ExecutionErrorInner { kind: MoveAbort(MoveLocation { module: ModuleId { address: sui, name: Identifier("dynamic_field") }, function: 11, instruction: 0, function_name: Some("borrow_child_object_mut") }, 1), source: Some(VMError { major_status: ABORTED, sub_status: Some(1), message: None, exec_state: None, location: Module(ModuleId { address: sui, name: Identifier("dynamic_field") }), indices: [], offsets: [(FunctionDefinitionIndex(11), 0)] }), command: Some(0) } }
->>>>>>> cfac29c6
+Execution Error: ExecutionError: ExecutionError { inner: ExecutionErrorInner { kind: MoveAbort(MoveLocation { module: ModuleId { address: sui, name: Identifier("dynamic_field") }, function: 12, instruction: 0, function_name: Some("borrow_child_object_mut") }, 1), source: Some(VMError { major_status: ABORTED, sub_status: Some(1), message: None, exec_state: None, location: Module(ModuleId { address: sui, name: Identifier("dynamic_field") }), indices: [], offsets: [(FunctionDefinitionIndex(12), 0)] }), command: Some(0) } }